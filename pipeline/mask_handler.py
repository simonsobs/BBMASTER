--- conflicted
+++ resolved
@@ -2,13 +2,7 @@
 import healpy as hp
 # from soopercool.utils import random_src_mask
 from soopercool import BBmeta
-<<<<<<< HEAD
 import pymaster as nmt
-# import numpy as np
-=======
-# import pymaster as nmt
-import numpy as np
->>>>>>> 8bb706c1
 import os
 import matplotlib.pyplot as plt
 from matplotlib import cm
@@ -26,7 +20,6 @@
 
     os.makedirs(mask_dir, exist_ok=True)
 
-<<<<<<< HEAD
     # # Download galactic mask
     # print("Download and save planck galactic masks ...")
     # mask_p15_file = f"{mask_dir}/mask_planck2015.fits"
@@ -35,25 +28,17 @@
     #         "http://pla.esac.esa.int/pla/aio/product-action?MAP.MAP_ID=HFI_Mask_GalPlane-apo0_2048_R2.00.fits",  # noqa
     #         filename=mask_p15_file
     #     )
-=======
-    # Download SAT hits map
-    print("Download and save SAT hits map ...")
-    sat_nhits_file = f"{mask_dir}/norm_nHits_SA_35FOV_ns512.fits.fits"
-    if not os.path.exists(sat_nhits_file):
-        urllib.request.urlretrieve(
-            "https://portal.nersc.gov/cfs/sobs/users/so_bb/norm_nHits_SA_35FOV_ns512.fits",  # noqa
-            filename=sat_nhits_file
-        )
 
-    # Download SAT apodized mask used in the SO BB
-    # pipeline paper (https://arxiv.org/abs/2302.04276)
-    print("Download and save SAT apodized mask ...")
-    sat_apo_file = f"{mask_dir}/apodized_mask_bbpipe_paper.fits"
-    if not os.path.exists(sat_apo_file):
-        urllib.request.urlretrieve(
-            "https://portal.nersc.gov/cfs/sobs/users/so_bb/apodized_mask_bbpipe_paper.fits",  # noqa
-            filename=sat_apo_file
-        )
+#     # Save different galactic masks
+#     meta.timer.start("proj_gal")
+#     gal_keys = ["GAL020", "GAL040", "GAL060", "GAL070",
+#                 "GAL080", "GAL090", "GAL097", "GAL099"]
+#     for id_key, gal_key in enumerate(gal_keys):
+#         meta.timer.start(f"gal{id_key}")
+#         gal_mask_p15 = hp.read_map(mask_p15_file, field=id_key)
+#         # Rotate in equatorial coordinates
+#         r = hp.Rotator(coord=['G', 'C'])
+#         gal_mask_p15 = r.rotate_map_pixel(gal_mask_p15)
 
 #     # Download galactic mask
 #     print("Download and save planck galactic masks ...")
@@ -63,7 +48,6 @@
 #             "http://pla.esac.esa.int/pla/aio/product-action?MAP.MAP_ID=HFI_Mask_GalPlane-apo0_2048_R2.00.fits",  # noqa
 #             filename=mask_p15_file
 #         )
->>>>>>> 8bb706c1
 
 #     # Save different galactic masks
 #     meta.timer.start("proj_gal")
@@ -97,11 +81,7 @@
 #     meta.timer.stop("proj_gal", "Projecting Planck galactic masks",
 #                     args.verbose)
 
-<<<<<<< HEAD
-    binary_mask = meta.read_mask("binary")
-=======
 #     binary_mask = meta.read_mask("binary")
->>>>>>> 8bb706c1
 
 #     # Generate a mock source mask
 #     meta.timer.start("ps_mask")
@@ -110,11 +90,7 @@
 #     ps_mask = random_src_mask(binary_mask, nsrcs,
 #                               mask_radius_arcmin)
 #     meta.save_mask("point_source", ps_mask, overwrite=True)
-<<<<<<< HEAD
 #     meta.timer.stop("ps_mask", "Generate mock point source mask", args.verbose) # noqa
-=======
-#     meta.timer.stop("ps_mask", "Generate mock point source mask", args.verbose)
->>>>>>> 8bb706c1
 
 #     if args.plots:
 #         plt.figure(figsize=(16, 9))
@@ -122,29 +98,6 @@
 #         hp.graticule()
 #         plt.savefig(meta.point_source_mask_name.replace(".fits", ".png"))
 
-<<<<<<< HEAD
-    # Add the masks
-    meta.timer.start("final_mask")
-    final_mask = binary_mask.copy()
-    if "galactic" in meta.masks["include_in_mask"]:
-        mask = meta.read_mask("galactic")
-        final_mask *= mask
-    if "point_source" in meta.masks["include_in_mask"]:
-        mask = meta.read_mask("point_source")
-        final_mask *= mask
-
-    final_mask = nmt.mask_apodization(final_mask, meta.masks["apod_radius"],
-                                      apotype=meta.masks["apod_type"])
-    meta.save_mask("analysis", final_mask, overwrite=True)
-    meta.timer.stop("final_mask", "Compute and save final analysis mask",
-                    args.verbose)
-
-    if args.plots:
-        plt.figure(figsize=(16, 9))
-        hp.mollview(final_mask, cmap=cmap, cbar=False)
-        hp.graticule()
-        plt.savefig(meta.analysis_mask_name.replace(".fits", ".png"))
-=======
 #     # Add the masks
 #     meta.timer.start("final_mask")
 #     final_mask = binary_mask.copy()
@@ -166,7 +119,6 @@
 #         hp.mollview(final_mask, cmap=cmap, cbar=False)
 #         hp.graticule()
 #         plt.savefig(meta.analysis_mask_name.replace(".fits", ".png"))
->>>>>>> 8bb706c1
 
 
 if __name__ == "__main__":
