--- conflicted
+++ resolved
@@ -78,11 +78,7 @@
 
 echo "Running coadder on data"
 echo "---------------------"
-<<<<<<< HEAD
 python coadder.py --globals ${paramfile} --data 
-=======
-python coadder.py --globals ${paramfile} --data
->>>>>>> f4c3a439
 
 echo "Running coadder on sims"
 echo "---------------------"
