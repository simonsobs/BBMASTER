#!/usr/bin/env bash

paramfile='../paramfiles/paramfile_SAT.yaml'

echo "Running pipeline with paramfile: ${paramfile}"

echo "------------------------------------------------------------"
echo "|           PREPARING METADATA AND SIMULATIONS             |"
echo "------------------------------------------------------------"

echo "Pre-processing data..."
echo "-------------------"
python pre_processer.py --globals ${paramfile} --sims --verbose
python mask_handler.py --globals ${paramfile} --plots --verbose

echo "Running mock stage for data..."
echo "------------------------------"
python mocker.py --globals ${paramfile}

echo "Running mock stage for sims..."
echo "------------------------------"
python mocker.py --globals ${paramfile} --sims --verbose

echo "Running mcm..."
echo "--------------"
python mcmer.py --globals ${paramfile} --plot

echo "------------------------------------------------------------"
echo "|             FILTERING SIMULATIONS AND DATA               |"
echo "------------------------------------------------------------"

echo "Running filterer for transfer"
echo "-----------------------------"
python filterer.py --globals ${paramfile} --transfer

echo "Running filterer for sims"
echo "-------------------------"
python filterer.py --globals ${paramfile} --sims

echo "Running filterer for data"
echo "-------------------------"
python filterer.py --globals ${paramfile} --data
<<<<<<< HEAD
#OMP_NUM_THREADS=2 mpirun -n 4 python filterer.py --globals ${paramfile} --data
=======
>>>>>>> 0f0afa11

echo "------------------------------------------------------------"
echo "|                 COMPUTING POWER SPECTRA                  |"
echo "------------------------------------------------------------"

echo "Running cl estimation for tf estimation"
echo "---------------------------------------"
python pcler.py --globals ${paramfile} --tf_est --verbose

echo "Running transfer estimation"
echo "---------------------------"
python transfer.py --globals ${paramfile}

echo "Running cl estimation for validation"
echo "------------------------------------"
python pcler.py --globals ${paramfile} --tf_val --verbose

echo "Transfer validation"
echo "---------------------"
python transfer_validator.py --globals ${paramfile}

echo "Running pcler on data"
echo "---------------------"
python pcler.py --globals ${paramfile} --data 

echo "Running pcler on sims"
echo "---------------------"
python pcler.py --globals ${paramfile} --sims

echo "Running coadder on data"
echo "---------------------"
python coadder.py --globals ${paramfile} --data 

echo "Running coadder on sims"
echo "---------------------"
python coadder.py --globals ${paramfile} --sims

echo "Running covariance estimation"
echo "-----------------------------"
python covfefe.py --globals ${paramfile}

echo "Create sacc files for sims and data"
echo "-----------------------------------"
python saccer.py --globals ${paramfile} --data
python saccer.py --globals ${paramfile} --sims

echo "Plot sacc files content"
echo "-----------------------"
python sacc_plotter.py --globals ${paramfile} --data
python sacc_plotter.py --globals ${paramfile} --sims<|MERGE_RESOLUTION|>--- conflicted
+++ resolved
@@ -40,10 +40,8 @@
 echo "Running filterer for data"
 echo "-------------------------"
 python filterer.py --globals ${paramfile} --data
-<<<<<<< HEAD
 #OMP_NUM_THREADS=2 mpirun -n 4 python filterer.py --globals ${paramfile} --data
-=======
->>>>>>> 0f0afa11
+
 
 echo "------------------------------------------------------------"
 echo "|                 COMPUTING POWER SPECTRA                  |"
