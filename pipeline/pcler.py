--- conflicted
+++ resolved
@@ -98,26 +98,15 @@
     if args.data or args.sims:
         
         # Load beams for each map set
-        #beams = {}
-        #for map_set in meta.map_sets_list:
-        #    l, bl = meta.read_beam(map_set)
-        #    beams[map_set] = bl
+        beams = {}
+        for map_set in meta.map_sets_list:
+            l, bl = meta.read_beam(map_set)
+            beams[map_set] = bl
 
         # Set the number of sims to loop over
         Nsims = meta.num_sims if args.sims else 1
 
         # Load the inverse coupling matrix
-<<<<<<< HEAD
-        couplings = np.load(f"{meta.coupling_directory}/transfer_function.npz")
-        wcal_inv = couplings['wcal_inv'].reshape([4*n_bins, 4*n_bins])
-        wcal_inv = {
-            "spin2xspin2": wcal_inv
-        }
-        
-        if args.plots:
-            ells_effective = nmt_binning.get_effective_ells()
-            cells_plots = {}
-=======
         inv_couplings = {}
         for map_set1, map_set2 in meta.get_ps_names_list(type="all", coadd=True):
             couplings = np.load(f"{meta.coupling_directory}/couplings_{map_set1}_{map_set2}.npz")
@@ -128,7 +117,10 @@
             if map_set1 != map_set2:
                 # the only map set dependance is on the beam
                 inv_couplings[map_set2, map_set1] = coupling_dict
->>>>>>> bb9942e2
+        
+        if args.plots:
+            ells_effective = nmt_binning.get_effective_ells()
+            cells_plots = {}
 
         for id_sim in range(Nsims):
             fields = {}
@@ -142,8 +134,8 @@
                 map = hp.read_map(map_file, field=[0,1,2])
 
                 # Include beam in namaster fields to deconvolve it
-                field_spin0 = nmt.NmtField(mask, [map[0]])
-                field_spin2 = nmt.NmtField(mask, [map[1], map[2]])
+                field_spin0 = nmt.NmtField(mask, [map[0]], beam=beams[map_set])
+                field_spin2 = nmt.NmtField(mask, [map[1], map[2]], beam=beams[map_set])
 
                 fields[map_set, id_split] = {
                     #"spin0": field_spin0, 
@@ -159,7 +151,7 @@
                     nmt_binning
                 )
 
-                decoupled_pcls = decouple_pseudo_cls(pcls, inv_couplings[map_set1, map_set2])
+                decoupled_pcls = decouple_pseudo_cls(pcls, wcal_inv)
                 
                 sim_label = f"_{id_sim:04d}" if Nsims > 1 else ""
                 np.savez(f"{cl_dir}/decoupled_pcls_nobeam_{map_name1}_{map_name2}{sim_label}.npz", 
