--- conflicted
+++ resolved
@@ -39,9 +39,9 @@
   SAT1_f093:
     file_root: "cmb_sat1_f093"
     n_splits: 4          # Number of splits
+    n_splits: 4          # Number of splits
     freq_tag: 93         # Freq. tag (e.g. useful to coadd freqs)
     exp_tag: "SAT1"      # Experiment tag (useful to get noise-bias free cross-split spectra)
-<<<<<<< HEAD
     filtering_tag: "mcut30"
   SAT1_f145:
     file_root: "cmb_sat1_f145"
@@ -49,13 +49,6 @@
     freq_tag: 145
     exp_tag: "SAT1"
     filtering_tag: "mcut30"
-=======
-  SAT3_f027:
-    file_root: "cmb_sat3_f027"
-    n_splits: 3
-    freq_tag: 27
-    exp_tag: "SAT3"
->>>>>>> f4c3a439
 
 ####################
 # Masking metadata #
@@ -96,11 +89,7 @@
 sim_pars:
   anisotropic_noise: False
   null_e_modes: False
-<<<<<<< HEAD
   num_sims: 10
-=======
-  num_sims: 4
->>>>>>> f4c3a439
   cosmology:
     cosmomc_theta: 0.0104085
     As: 2.1e-9
@@ -122,6 +111,10 @@
 tf_settings:
 
   tags_settings:
+
+    # If true, beams will be applied only on the validation simulations. By default (false), beam are applied to both the estimation and validation sims,
+    # to account for potential effect of the beam on the TF (e.g. commutativity)
+    do_not_beam_est_sims: False
 
     mcut30:
       filtering_type: "m_filterer"
@@ -153,7 +146,4 @@
       TB: 0.
       EB: 0.
     delta_ell: 10
-    power_law_index: 0.5
-
-  # Do we beam the TF sims and deconvolve them at the MCM level?
-  validate_beam: True+    power_law_index: 0.5