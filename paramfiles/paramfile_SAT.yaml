--- conflicted
+++ resolved
@@ -109,7 +109,6 @@
   mock_nsrcs: 80
   mock_srcs_hole_radius: 40
 
-<<<<<<< HEAD
 ## Filtering related parameters
 filtering:
 
@@ -148,40 +147,14 @@
 
   ## Number of sims for tf estimation and validation
   tf_est_num_sims: 10
-=======
-## Filtering settings
-filtering:
-  filtering_type: "m_filter"  # "m_filterer" or "toast"
-  m_cut: 30  # necessary only if `filtering_type` is set to "m_filterer"
-  toast: # necessary only if `filtering.type` is set to "toast"
-    template: "../paramfiles/run_toast.sh.j2"            # TOAST template script.
-    config: "../paramfiles/defaults.toml"                # TOAST toml config file
-    schedule: "../outputs/schedules/schedule_sat.txt"    # TOAST schedule file
-    scripts_dir: "../sbatch"                             # directory of filtering scripts
-    tf_instrument: "SAT1"                                # Instrument used for transfer function calculation
-    tf_band: "SAT_f090"                                  # Band used for transfer function calculation
-    slurm: False                                         # Run TOAST filtering locally or with SLURM scheduller
-    # `slurm_autosubmit` only works if `slurm` is True.
-    # `slurm_autosubmit` set to True to auto-submit generated sbatch scripts.
-    # Set to False would generate scripts but not submitted, give you a chance to check generated scripts.
-    slurm_autosubmit: False
-
-## Filtering transfer function related parameters
-tf_settings:
-  tf_est_num_sims: 4
->>>>>>> 0f0afa11
 
   ## Parameters of the PL sims used for TF estimation
   power_law_pars_tf_est:
     amp: 1.0
     delta_ell: 10
     power_law_index: 2.
-<<<<<<< HEAD
-  
+
   ## Parameters of the PL sims used for TF validation
-=======
-
->>>>>>> 0f0afa11
   power_law_pars_tf_val:
     amp:
       TT: 10.
